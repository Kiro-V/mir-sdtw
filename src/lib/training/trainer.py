--- conflicted
+++ resolved
@@ -21,11 +21,7 @@
                  val_dl=None,
                  training_param=None,
                  save_e_matrix_to=False,
-<<<<<<< HEAD
-                 save_e_matrix_params={'save_path': 'e_matrix'},
-=======
                  save_e_matrix_params={'save_path': 'e_matrix', 'every_n_epochs': 1},
->>>>>>> f184c0d4
                  plot_loader=None,
                  plot_loader_strong=None,
                  ):
@@ -65,8 +61,6 @@
         """
         if not self.__plot_loader:
             raise ValueError("Plot loaders must be provided for plotting E matrix.")
-<<<<<<< HEAD
-=======
         
         if not self.__plot_loader_strong:
             raise ValueError("Strong plot loader must be provided for obtaining ground truth E matrix.")
@@ -78,7 +72,6 @@
         if not self.__save_e_matrix_params['every_n_epochs']:
             # Default to saving every epoch
             self.__save_e_matrix_params['every_n_epochs'] = 1
->>>>>>> f184c0d4
 
         self.__model.eval()
         x_weak, y_weak = next(iter(self.__plot_loader))
@@ -99,29 +92,15 @@
         y_strong = torch.squeeze(y_strong, 1)
         # Artifically create a ground truth alignment based by checking where the soft labels are compared to the strong labels
         e_matrix_strong = np.zeros((y_strong.shape[1], y_weak.shape[1]))
-<<<<<<< HEAD
-        print(e_matrix_strong.shape)
-        marker = 0
-        for i in range(y_weak.shape[1]):
-            for j in range(marker, y_strong.shape[1]):
-=======
         e_matrix_strong[0,0] = 1.0
         e_matrix_strong[-1,-1] = 1.0
         marker = 1
         for i in range(1,y_weak.shape[1]-1):
             for j in range(marker, y_strong.shape[1]-1):
->>>>>>> f184c0d4
                 if y_strong[0, j].argmax().item() == y_weak[0, i].argmax().item():
                     e_matrix_strong[j, i] = 1.0
                     if y_strong[0, j].argmax().item() == y_weak[0, i].argmax().item():
                         marker = j
-<<<<<<< HEAD
-                        break           
-        plt.figure(figsize=(8, 6))
-        plt.imshow(e_matrix_soft[0,:,:], cmap='gray_r', aspect='auto')
-        plt.imshow(e_matrix_strong, cmap='Reds', alpha=0.8, aspect='auto')
-        plt.colorbar(label='Probability')
-=======
                         break
         e_plot_strong = e_matrix_strong.argmax(axis=0)
         e_plot_soft = e_matrix_soft[0,:,:].argmax(axis=0)
@@ -131,7 +110,6 @@
         plt.plot(e_plot_soft, color='orange', alpha=0.8, marker='o')
         plt.colorbar(label='Probability')
         plt.legend(['Ground Truth Alignment', 'Predicted Alignment'])
->>>>>>> f184c0d4
         plt.xlabel('Soft Sequences')
         plt.ylabel('Strong Sequences')
         plt.title('E Matrix')
@@ -248,11 +226,7 @@
 
             print(f'Epoch {e+1}/{self.__epochs}, Train Loss: {train_loss:.4f}, Val Loss: {val_loss:.4f}')
 
-<<<<<<< HEAD
-            if self.__save_e_matrix_to:
-=======
             if self.__save_e_matrix_to and e % self.__save_e_matrix_params['every_n_epochs'] == 0:
->>>>>>> f184c0d4
                 self.__save_e_matrix()
             
             if best_val_loss is None or val_loss < best_val_loss:
