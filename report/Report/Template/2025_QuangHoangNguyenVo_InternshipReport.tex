--- conflicted
+++ resolved
@@ -384,42 +384,6 @@
 therefore, it undermines the model's ability to generalize even with sDTW loss. Nonetheless, it also shows that sDTW are rather flexible, being able to compensate for small
 mistakes in annotation. And it would perform just as well for longer length had the padding was uniform.
 
-<<<<<<< HEAD
-\begin{figure}
-    \centering
-    \begin{subfigure}{0.48\textwidth}
-        \centering
-        % \includegraphics[scale=0.5]{figures/data_soft16_uniform.png}
-        \caption{Uniform padding with soft length of 16.}
-        \label{figure:uniform_16}
-    \end{subfigure}
-    \hfill
-    \begin{subfigure}{0.48\textwidth}
-        \centering
-        % \includegraphics[scale=0.5]{figures/data_soft16_last.png}
-        \caption{Last element repetition with soft length of 16.}
-        \label{figure:last_16}
-    \end{subfigure}
-    \\
-    \vspace{0.5cm}
-    \begin{subfigure}{0.48\textwidth}
-        \centering
-        % \includegraphics[scale=0.5]{figures/data_soft75_uniform.png}
-        \caption{Uniform padding with soft length of 75.}
-        \label{figure:uniform_75}
-    \end{subfigure}
-    \hfill
-    \begin{subfigure}{0.48\textwidth}
-        \centering
-        % \includegraphics[scale=0.5]{figures/data_soft75_last.png}
-        \caption{Last element repetition with soft length of 75.}
-        \label{figure:last_75}
-    \end{subfigure}
-    \caption{Example of different padding strategies with different soft lengths. The original strong target sequence has a length of 150, while the soft target sequence has a length of 5 after removing adjacent repetitions. The padded sequences have lengths of 16 and 75, respectively.}
-    \label{figure:padding_strategy}
-\end{figure}
-=======
->>>>>>> f184c0d4
 
 
 \section{Model Template Weight}
